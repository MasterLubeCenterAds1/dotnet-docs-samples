﻿<Project Sdk="Microsoft.NET.Sdk">
  <PropertyGroup>
    <OutputType>Library</OutputType>
    <TargetFramework>netcoreapp2.0</TargetFramework>
  </PropertyGroup>
  <ItemGroup>
    <PackageReference Include="xunit" Version="2.4.1" />
    <PackageReference Include="xunit.runner.visualstudio" Version="2.4.1">
      <IncludeAssets>runtime; build; native; contentfiles; analyzers</IncludeAssets>
      <PrivateAssets>all</PrivateAssets>
    </PackageReference>
<<<<<<< HEAD
    <PackageReference Include="Google.Cloud.Speech.V1" Version="1.3.0-beta03" />
    <PackageReference Include="JUnitTestLogger" Version="0.6.0" />  
    <PackageReference Include="Microsoft.NET.Test.Sdk" Version="15.9.0" />
=======
    <PackageReference Include="Google.Cloud.Speech.V1" Version="1.3.1" />
>>>>>>> 2aebda97
  </ItemGroup>
  <ItemGroup>
    <ProjectReference Include="..\Recognize\Recognize.csproj" />
    <ProjectReference Include="..\QuickStart\QuickStart.csproj" />
    <ProjectReference Include="..\..\..\testutil\testutil.csproj" />
  </ItemGroup>
  <ItemGroup>
    <Content Include="..\resources\audio.flac">
      <Link>resources\audio.flac</Link>
      <CopyToOutputDirectory>PreserveNewest</CopyToOutputDirectory>
    </Content>
    <Content Include="..\resources\audio.raw">
      <Link>resources\audio.raw</Link>
      <CopyToOutputDirectory>PreserveNewest</CopyToOutputDirectory>
    </Content>
    <Content Include="..\resources\audio2.raw">
      <Link>resources\audio2.raw</Link>
      <CopyToOutputDirectory>PreserveNewest</CopyToOutputDirectory>
    </Content>
    <Content Include="..\resources\quit.raw">
      <Link>resources\quit.raw</Link>
      <CopyToOutputDirectory>PreserveNewest</CopyToOutputDirectory>
    </Content>
  </ItemGroup>
  <ItemGroup>
    <None Update="resources\commercial_mono.wav">
      <CopyToOutputDirectory>Always</CopyToOutputDirectory>
    </None>
    <None Update="resources\commercial_stereo.wav">
      <CopyToOutputDirectory>Always</CopyToOutputDirectory>
      <LogicalName>SpeechTest.resources.commercial_stereo.wav</LogicalName>
    </None>
  </ItemGroup>
</Project><|MERGE_RESOLUTION|>--- conflicted
+++ resolved
@@ -9,13 +9,9 @@
       <IncludeAssets>runtime; build; native; contentfiles; analyzers</IncludeAssets>
       <PrivateAssets>all</PrivateAssets>
     </PackageReference>
-<<<<<<< HEAD
-    <PackageReference Include="Google.Cloud.Speech.V1" Version="1.3.0-beta03" />
     <PackageReference Include="JUnitTestLogger" Version="0.6.0" />  
     <PackageReference Include="Microsoft.NET.Test.Sdk" Version="15.9.0" />
-=======
     <PackageReference Include="Google.Cloud.Speech.V1" Version="1.3.1" />
->>>>>>> 2aebda97
   </ItemGroup>
   <ItemGroup>
     <ProjectReference Include="..\Recognize\Recognize.csproj" />

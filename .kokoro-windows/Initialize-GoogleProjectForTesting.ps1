﻿# Copyright (c) 2018 Google LLC.
#
# Licensed under the Apache License, Version 2.0 (the "License"); you may not
# use this file except in compliance with the License. You may obtain a copy of
# the License at
#
# http://www.apache.org/licenses/LICENSE-2.0
#
# Unless required by applicable law or agreed to in writing, software
# distributed under the License is distributed on an "AS IS" BASIS, WITHOUT
# WARRANTIES OR CONDITIONS OF ANY KIND, either express or implied. See the
# License for the specific language governing permissions and limitations under
# the License.

##############################
#.SYNOPSIS
# Enables all the necessary APIs and binds user to roles to be able to run
# kokoro tests.
#
#
#.PARAMETER serviceAccountEmail
#The email address of the service account used to run tests.
#
#.PARAMETER projectId
#The google cloud project id where the tests will run.
##############################
param([string]$serviceAccountEmail, [string]$projectId)

if (-not $serviceAccountEmail) {
    $serviceAccountEmail = (Get-Content $env:GOOGLE_APPLICATION_CREDENTIALS `
        | ConvertFrom-Json).client_email
}

if (-not $projectId) {
    $projectId = (Get-Content $env:GOOGLE_APPLICATION_CREDENTIALS `
    | ConvertFrom-Json).project_id
}

# Keep this list sorted so it's easy to find an api and avoid duplicates.
$services = @"
bigquery-json.googleapis.com
bigtable.googleapis.com
cloudapis.googleapis.com
cloudasset.googleapis.com
clouddebugger.googleapis.com
clouderrorreporting.googleapis.com
cloudiot.googleapis.com
cloudkms.googleapis.com
cloudresourcemanager.googleapis.com
cloudtasks.googleapis.com
cloudtrace.googleapis.com
compute.googleapis.com
datastore.googleapis.com
dlp.googleapis.com
iam.googleapis.com
jobs.googleapis.com
language.googleapis.com
logging.googleapis.com
monitoring.googleapis.com
pubsub.googleapis.com
servicemanagement.googleapis.com
speech.googleapis.com
sql-component.googleapis.com
stackdriver.googleapis.com
stackdriverprovisioning.googleapis.com
storage-api.googleapis.com
storage-component.googleapis.com
texttospeech.googleapis.com
translate.googleapis.com
videointelligence.googleapis.com
vision.googleapis.com
"@

$roles = @"
roles/bigquery.admin
roles/bigtable.admin
roles/cloudasset.viewer
roles/clouddebugger.user
roles/cloudiot.admin
roles/cloudkms.admin
roles/cloudkms.cryptoKeyEncrypterDecrypter
roles/cloudsql.client
roles/cloudsql.editor
roles/cloudtasks.admin
roles/cloudtrace.user
roles/datastore.user
roles/dlp.admin
roles/dlp.user
roles/errorreporting.admin
roles/errorreporting.user
roles/iam.roleAdmin
roles/iam.securityReviewer
roles/iam.serviceAccountAdmin
roles/iam.serviceAccountKeyAdmin
roles/iap.httpsResourceAccessor
roles/logging.admin
roles/logging.logWriter
roles/logging.privateLogViewer
roles/logging.viewer
roles/monitoring.admin
roles/pubsub.admin
roles/resourcemanager.projectIamAdmin
roles/storage.admin
"@

# Enabling services takes a while, so only enable the services that are not
# already enabled.
$enabledServices = (gcloud services list --enabled --format json | convertfrom-json).config.name
$alreadyEnabledServices = $enabledServices | Where-Object {$enabledServices.Contains($_)}
$servicesToEnable = $services.Split() | Where-Object {-not $enabledServices.Contains($_)} `
    | Where-Object { -not [string]::IsNullOrWhiteSpace($_) }
if ($alreadyEnabledServices) {
    "Some services are already enabled:", $alreadyEnabledServices | Write-Host
}
if ($servicesToEnable) {
    Write-Host "Enabling $servicesToEnable..."
    gcloud services enable $servicesToEnable
}

function Bind($serviceAccountEmail, $role, $projectId) {
    Write-Host "Binding $serviceAccountEmail to $role..."
    $out = gcloud projects add-iam-policy-binding $projectId --member=serviceAccount:$serviceAccountEmail --role=$role
    if ($LASTEXITCODE) {
        throw $out
    }
}

foreach ($role in $roles.Split()) {
    if ($role) {
        Bind $serviceAccountEmail $role $projectId
    }
}

# Special binding for IAP.
Bind $serviceAccountEmail roles/iap.httpsResourceAccessor surferjeff-iap

# Create task queue.  The test needs it.
$taskQueue = gcloud beta tasks queues  list --filter=my-queue --format=json | ConvertFrom-Json
if (-not $taskQueue) {
<<<<<<< HEAD
    gcloud beta tasks queues create-app-engine-queue my-appengine-queue
}

# Create topic and subscription for getting-started\background-processing.
gcloud pubsub topics create translate-requests
gcloud pubsub subscriptions create translate-requests --topic=translate-requests
=======
    gcloud beta tasks queues create my-queue
}

>>>>>>> 8fb6e8b4
<|MERGE_RESOLUTION|>--- conflicted
+++ resolved
@@ -1,151 +1,146 @@
-﻿# Copyright (c) 2018 Google LLC.
-#
-# Licensed under the Apache License, Version 2.0 (the "License"); you may not
-# use this file except in compliance with the License. You may obtain a copy of
-# the License at
-#
-# http://www.apache.org/licenses/LICENSE-2.0
-#
-# Unless required by applicable law or agreed to in writing, software
-# distributed under the License is distributed on an "AS IS" BASIS, WITHOUT
-# WARRANTIES OR CONDITIONS OF ANY KIND, either express or implied. See the
-# License for the specific language governing permissions and limitations under
-# the License.
-
-##############################
-#.SYNOPSIS
-# Enables all the necessary APIs and binds user to roles to be able to run
-# kokoro tests.
-#
-#
-#.PARAMETER serviceAccountEmail
-#The email address of the service account used to run tests.
-#
-#.PARAMETER projectId
-#The google cloud project id where the tests will run.
-##############################
-param([string]$serviceAccountEmail, [string]$projectId)
-
-if (-not $serviceAccountEmail) {
-    $serviceAccountEmail = (Get-Content $env:GOOGLE_APPLICATION_CREDENTIALS `
-        | ConvertFrom-Json).client_email
-}
-
-if (-not $projectId) {
-    $projectId = (Get-Content $env:GOOGLE_APPLICATION_CREDENTIALS `
-    | ConvertFrom-Json).project_id
-}
-
-# Keep this list sorted so it's easy to find an api and avoid duplicates.
-$services = @"
-bigquery-json.googleapis.com
-bigtable.googleapis.com
-cloudapis.googleapis.com
-cloudasset.googleapis.com
-clouddebugger.googleapis.com
-clouderrorreporting.googleapis.com
-cloudiot.googleapis.com
-cloudkms.googleapis.com
-cloudresourcemanager.googleapis.com
-cloudtasks.googleapis.com
-cloudtrace.googleapis.com
-compute.googleapis.com
-datastore.googleapis.com
-dlp.googleapis.com
-iam.googleapis.com
-jobs.googleapis.com
-language.googleapis.com
-logging.googleapis.com
-monitoring.googleapis.com
-pubsub.googleapis.com
-servicemanagement.googleapis.com
-speech.googleapis.com
-sql-component.googleapis.com
-stackdriver.googleapis.com
-stackdriverprovisioning.googleapis.com
-storage-api.googleapis.com
-storage-component.googleapis.com
-texttospeech.googleapis.com
-translate.googleapis.com
-videointelligence.googleapis.com
-vision.googleapis.com
-"@
-
-$roles = @"
-roles/bigquery.admin
-roles/bigtable.admin
-roles/cloudasset.viewer
-roles/clouddebugger.user
-roles/cloudiot.admin
-roles/cloudkms.admin
-roles/cloudkms.cryptoKeyEncrypterDecrypter
-roles/cloudsql.client
-roles/cloudsql.editor
-roles/cloudtasks.admin
-roles/cloudtrace.user
-roles/datastore.user
-roles/dlp.admin
-roles/dlp.user
-roles/errorreporting.admin
-roles/errorreporting.user
-roles/iam.roleAdmin
-roles/iam.securityReviewer
-roles/iam.serviceAccountAdmin
-roles/iam.serviceAccountKeyAdmin
-roles/iap.httpsResourceAccessor
-roles/logging.admin
-roles/logging.logWriter
-roles/logging.privateLogViewer
-roles/logging.viewer
-roles/monitoring.admin
-roles/pubsub.admin
-roles/resourcemanager.projectIamAdmin
-roles/storage.admin
-"@
-
-# Enabling services takes a while, so only enable the services that are not
-# already enabled.
-$enabledServices = (gcloud services list --enabled --format json | convertfrom-json).config.name
-$alreadyEnabledServices = $enabledServices | Where-Object {$enabledServices.Contains($_)}
-$servicesToEnable = $services.Split() | Where-Object {-not $enabledServices.Contains($_)} `
-    | Where-Object { -not [string]::IsNullOrWhiteSpace($_) }
-if ($alreadyEnabledServices) {
-    "Some services are already enabled:", $alreadyEnabledServices | Write-Host
-}
-if ($servicesToEnable) {
-    Write-Host "Enabling $servicesToEnable..."
-    gcloud services enable $servicesToEnable
-}
-
-function Bind($serviceAccountEmail, $role, $projectId) {
-    Write-Host "Binding $serviceAccountEmail to $role..."
-    $out = gcloud projects add-iam-policy-binding $projectId --member=serviceAccount:$serviceAccountEmail --role=$role
-    if ($LASTEXITCODE) {
-        throw $out
-    }
-}
-
-foreach ($role in $roles.Split()) {
-    if ($role) {
-        Bind $serviceAccountEmail $role $projectId
-    }
-}
-
-# Special binding for IAP.
-Bind $serviceAccountEmail roles/iap.httpsResourceAccessor surferjeff-iap
-
-# Create task queue.  The test needs it.
-$taskQueue = gcloud beta tasks queues  list --filter=my-queue --format=json | ConvertFrom-Json
-if (-not $taskQueue) {
-<<<<<<< HEAD
-    gcloud beta tasks queues create-app-engine-queue my-appengine-queue
-}
-
-# Create topic and subscription for getting-started\background-processing.
-gcloud pubsub topics create translate-requests
-gcloud pubsub subscriptions create translate-requests --topic=translate-requests
-=======
-    gcloud beta tasks queues create my-queue
-}
-
->>>>>>> 8fb6e8b4
+﻿# Copyright (c) 2018 Google LLC.
+#
+# Licensed under the Apache License, Version 2.0 (the "License"); you may not
+# use this file except in compliance with the License. You may obtain a copy of
+# the License at
+#
+# http://www.apache.org/licenses/LICENSE-2.0
+#
+# Unless required by applicable law or agreed to in writing, software
+# distributed under the License is distributed on an "AS IS" BASIS, WITHOUT
+# WARRANTIES OR CONDITIONS OF ANY KIND, either express or implied. See the
+# License for the specific language governing permissions and limitations under
+# the License.
+
+##############################
+#.SYNOPSIS
+# Enables all the necessary APIs and binds user to roles to be able to run
+# kokoro tests.
+#
+#
+#.PARAMETER serviceAccountEmail
+#The email address of the service account used to run tests.
+#
+#.PARAMETER projectId
+#The google cloud project id where the tests will run.
+##############################
+param([string]$serviceAccountEmail, [string]$projectId)
+
+if (-not $serviceAccountEmail) {
+    $serviceAccountEmail = (Get-Content $env:GOOGLE_APPLICATION_CREDENTIALS `
+        | ConvertFrom-Json).client_email
+}
+
+if (-not $projectId) {
+    $projectId = (Get-Content $env:GOOGLE_APPLICATION_CREDENTIALS `
+    | ConvertFrom-Json).project_id
+}
+
+# Keep this list sorted so it's easy to find an api and avoid duplicates.
+$services = @"
+bigquery-json.googleapis.com
+bigtable.googleapis.com
+cloudapis.googleapis.com
+cloudasset.googleapis.com
+clouddebugger.googleapis.com
+clouderrorreporting.googleapis.com
+cloudiot.googleapis.com
+cloudkms.googleapis.com
+cloudresourcemanager.googleapis.com
+cloudtasks.googleapis.com
+cloudtrace.googleapis.com
+compute.googleapis.com
+datastore.googleapis.com
+dlp.googleapis.com
+iam.googleapis.com
+jobs.googleapis.com
+language.googleapis.com
+logging.googleapis.com
+monitoring.googleapis.com
+pubsub.googleapis.com
+servicemanagement.googleapis.com
+speech.googleapis.com
+sql-component.googleapis.com
+stackdriver.googleapis.com
+stackdriverprovisioning.googleapis.com
+storage-api.googleapis.com
+storage-component.googleapis.com
+texttospeech.googleapis.com
+translate.googleapis.com
+videointelligence.googleapis.com
+vision.googleapis.com
+"@
+
+$roles = @"
+roles/bigquery.admin
+roles/bigtable.admin
+roles/cloudasset.viewer
+roles/clouddebugger.user
+roles/cloudiot.admin
+roles/cloudkms.admin
+roles/cloudkms.cryptoKeyEncrypterDecrypter
+roles/cloudsql.client
+roles/cloudsql.editor
+roles/cloudtasks.admin
+roles/cloudtrace.user
+roles/datastore.user
+roles/dlp.admin
+roles/dlp.user
+roles/errorreporting.admin
+roles/errorreporting.user
+roles/iam.roleAdmin
+roles/iam.securityReviewer
+roles/iam.serviceAccountAdmin
+roles/iam.serviceAccountKeyAdmin
+roles/iap.httpsResourceAccessor
+roles/logging.admin
+roles/logging.logWriter
+roles/logging.privateLogViewer
+roles/logging.viewer
+roles/monitoring.admin
+roles/pubsub.admin
+roles/resourcemanager.projectIamAdmin
+roles/storage.admin
+"@
+
+# Enabling services takes a while, so only enable the services that are not
+# already enabled.
+$enabledServices = (gcloud services list --enabled --format json | convertfrom-json).config.name
+$alreadyEnabledServices = $enabledServices | Where-Object {$enabledServices.Contains($_)}
+$servicesToEnable = $services.Split() | Where-Object {-not $enabledServices.Contains($_)} `
+    | Where-Object { -not [string]::IsNullOrWhiteSpace($_) }
+if ($alreadyEnabledServices) {
+    "Some services are already enabled:", $alreadyEnabledServices | Write-Host
+}
+if ($servicesToEnable) {
+    Write-Host "Enabling $servicesToEnable..."
+    gcloud services enable $servicesToEnable
+}
+
+function Bind($serviceAccountEmail, $role, $projectId) {
+    Write-Host "Binding $serviceAccountEmail to $role..."
+    $out = gcloud projects add-iam-policy-binding $projectId --member=serviceAccount:$serviceAccountEmail --role=$role
+    if ($LASTEXITCODE) {
+        throw $out
+    }
+}
+
+foreach ($role in $roles.Split()) {
+    if ($role) {
+        Bind $serviceAccountEmail $role $projectId
+    }
+}
+
+# Special binding for IAP.
+Bind $serviceAccountEmail roles/iap.httpsResourceAccessor surferjeff-iap
+
+# Create task queue.  The test needs it.
+$taskQueue = gcloud beta tasks queues  list --filter=my-queue --format=json | ConvertFrom-Json
+if (-not $taskQueue) {
+    gcloud beta tasks queues create-app-engine-queue my-appengine-queue
+}
+
+# Create topic and subscription for getting-started\background-processing.
+gcloud pubsub topics create translate-requests
+gcloud pubsub subscriptions create translate-requests --topic=translate-requests
+    gcloud beta tasks queues create my-queue